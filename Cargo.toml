--- conflicted
+++ resolved
@@ -7,16 +7,13 @@
     # Examples
     "examples/admin",
     "examples/custom-error-pages",
-<<<<<<< HEAD
     "examples/send-email",
-=======
     "examples/custom-task",
     "examples/file-upload",
     "examples/hello-world",
     "examples/json",
     "examples/sessions",
     "examples/todo-list",
->>>>>>> f9d7c43c
 ]
 resolver = "2"
 

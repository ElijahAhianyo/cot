--- conflicted
+++ resolved
@@ -90,12 +90,9 @@
 http-body-util = "0.1"
 humantime = "2"
 indexmap = "2"
-<<<<<<< HEAD
-lettre = { version = "0.11", features = ["smtp-transport", "builder", "native-tls"] }
-=======
 insta = { version = "1", features = ["filters"] }
 insta-cmd = "0.6"
->>>>>>> f56e412a
+lettre = { version = "0.11", features = ["smtp-transport", "builder", "native-tls"] }
 mime_guess = { version = "2", default-features = false }
 mockall = "0.13"
 password-auth = { version = "1", default-features = false }

[package]
name = "cot"
version = "0.4.0"
description = "The Rust web framework for lazy developers."
categories = ["web-programming", "web-programming::http-server", "network-programming"]
edition.workspace = true
rust-version.workspace = true
license.workspace = true
homepage.workspace = true
repository.workspace = true
keywords.workspace = true
readme.workspace = true
authors.workspace = true

[lints]
workspace = true

[dependencies]
aide = { workspace = true, optional = true }
askama = { workspace = true, features = ["derive", "std"] }
async-trait.workspace = true
axum = { workspace = true, features = ["http1", "tokio"] }
backtrace.workspace = true
bytes.workspace = true
chrono = { workspace = true, features = ["alloc", "serde", "clock"] }
chrono-tz.workspace = true
clap.workspace = true
cot_macros.workspace = true
deadpool-redis = { workspace = true, features = ["tokio-comp", "rt_tokio_1"], optional = true }
derive_builder.workspace = true
derive_more = { workspace = true, features = ["debug", "deref", "display", "from"] }
digest.workspace = true
email_address.workspace = true
fake = { workspace = true, optional = true, features = ["derive", "chrono"] }
form_urlencoded.workspace = true
futures-core.workspace = true
futures-util.workspace = true
hex.workspace = true
hmac.workspace = true
http-body-util.workspace = true
http-body.workspace = true
http.workspace = true
humantime.workspace = true
indexmap.workspace = true
<<<<<<< HEAD
lettre.workspace = true
=======
mime.workspace = true
>>>>>>> e67c3e21
mime_guess.workspace = true
multer.workspace = true
password-auth = { workspace = true, features = ["std", "argon2"] }
pin-project-lite.workspace = true
redis = { workspace = true, features = ["aio", "tokio-comp"], optional = true }
schemars = { workspace = true, optional = true }
sea-query = { workspace = true, optional = true }
sea-query-binder = { workspace = true, features = ["with-chrono", "runtime-tokio"], optional = true }
serde = { workspace = true, features = ["derive"] }
serde_html_form = { workspace = true }
serde_json = { workspace = true, optional = true }
serde_path_to_error = { workspace = true }
sha2.workspace = true
sqlx = { workspace = true, features = ["runtime-tokio", "chrono"], optional = true }
subtle = { workspace = true, features = ["std"] }
swagger-ui-redist = { workspace = true, optional = true }
sync_wrapper.workspace = true
thiserror.workspace = true
time.workspace = true
tokio = { workspace = true, features = ["macros", "rt-multi-thread", "signal", "fs", "io-util"] }
toml = { workspace = true, features = ["parse", "serde"] }
tower = { workspace = true, features = ["util"] }
tower-livereload = { workspace = true, optional = true }
tower-sessions = { workspace = true, features = ["memory-store"] }
tracing.workspace = true
url = { workspace = true, features = ["serde"] }

[dev-dependencies]
async-stream.workspace = true
criterion = { workspace = true, features = ["async_tokio"] }
fake.workspace = true
fantoccini.workspace = true
futures.workspace = true
mockall.workspace = true
reqwest = { workspace = true, features = ["json"] }
rustversion.workspace = true
serde_urlencoded.workspace = true
tempfile.workspace = true
tracing-test.workspace = true
trybuild.workspace = true

[build-dependencies]
ahash.workspace = true
grass.workspace = true

[package.metadata.docs.rs]
all-features = true
rustdoc-args = ["--cfg", "docsrs"]

[package.metadata.cargo-machete]
ignored = [
    # Used indirectly by `grass`, but it doesn't work with the latest versions of Rust if minimal dependency versions
    # are used
    "ahash",
    # time requires version 0.3.35 to work with the latest versions of Rust, but we don't use it directly
    "time",
]

[features]
default = ["sqlite", "postgres", "mysql", "json"]
full = ["default", "fake", "live-reload", "test", "cache", "redis"]
fake = ["dep:fake"]
db = ["dep:sea-query", "dep:sea-query-binder", "dep:sqlx"]
sqlite = ["db", "sea-query/backend-sqlite", "sea-query-binder/sqlx-sqlite", "sqlx/sqlite"]
postgres = ["db", "sea-query/backend-postgres", "sea-query-binder/sqlx-postgres", "sqlx/postgres"]
mysql = ["db", "sea-query/backend-mysql", "sea-query-binder/sqlx-mysql", "sqlx/mysql"]
redis = ["cache", "dep:deadpool-redis", "dep:redis", "json"]
json = ["dep:serde_json"]
openapi = ["json", "dep:aide", "dep:schemars"]
swagger-ui = ["openapi", "dep:swagger-ui-redist"]
live-reload = ["dep:tower-livereload"]
cache = ["json"]
test = []

[lib]
bench = false

[[bench]]
name = "router"
harness = false
required-features = ["test"]<|MERGE_RESOLUTION|>--- conflicted
+++ resolved
@@ -42,11 +42,8 @@
 http.workspace = true
 humantime.workspace = true
 indexmap.workspace = true
-<<<<<<< HEAD
 lettre.workspace = true
-=======
 mime.workspace = true
->>>>>>> e67c3e21
 mime_guess.workspace = true
 multer.workspace = true
 password-auth = { workspace = true, features = ["std", "argon2"] }

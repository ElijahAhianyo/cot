//! Configuration data for the project.
//!
//! This module contains the configuration data for the project. This includes
//! stuff such as the secret key used for signing cookies, database connection
//! settings, whether the debug mode is enabled, and other project-specific
//! configuration data.
//!
//! The main struct in this module is [`ProjectConfig`], which contains all the
//! configuration data for the project. After creating an instance using
//! [`ProjectConfig::from_toml`] or [`ProjectConfigBuilder`], it can be passed
//! to the [`Bootstrapper`](crate::project::Bootstrapper).

// most of the config structures might be extended with non-Copy types
// in the future, so to avoid breaking backwards compatibility, we're
// not implementing Copy for them
#![allow(missing_copy_implementations)]

use std::path::PathBuf;
use std::time::Duration;

use chrono::{DateTime, FixedOffset, Utc};
use derive_builder::Builder;
use derive_more::with_trait::{Debug, From};
use serde::{Deserialize, Serialize};
use subtle::ConstantTimeEq;
use thiserror::Error;

use crate::error::error_impl::impl_into_cot_error;
use crate::utils::chrono::DateTimeWithOffsetAdapter;

use crate::email;

/// The configuration for a project.
///
/// This is all the project-specific configuration data that can (and makes
/// sense to) be expressed in a TOML configuration file.
#[derive(Debug, Clone, PartialEq, Eq, Builder, Serialize, Deserialize)]
#[builder(build_fn(skip, error = std::convert::Infallible))]
#[serde(default)]
#[non_exhaustive]
pub struct ProjectConfig {
    /// Debug mode flag.
    ///
    /// This enables some expensive operations that are useful for debugging,
    /// such as logging additional information, and collecting some extra
    /// diagnostics for generating error pages. The debug flag also controls
    /// whether Cot displays nice error pages. All of this hurts the
    /// performance, so it should be disabled for production.
    ///
    /// `ProjectConfig::default()` returns `true` here when the application is
    /// compiled in debug mode, and `false` when it is compiled in release
    /// mode.
    ///
    /// # Examples
    ///
    /// ```
    /// use cot::config::{AuthBackendConfig, ProjectConfig, SecretKey};
    ///
    /// let config = ProjectConfig::from_toml(
    ///     r#"
    /// debug = true
    /// "#,
    /// )?;
    ///
    /// assert_eq!(config.debug, true);
    /// # Ok::<(), cot::Error>(())
    /// ```
    pub debug: bool,
    /// Whether to register a panic hook.
    ///
    /// The panic hook is used to display information about panics in the Cot
    /// error pages that are displayed in debug mode.
    ///
    /// # Examples
    ///
    /// ```
    /// use cot::config::{AuthBackendConfig, ProjectConfig, SecretKey};
    ///
    /// let config = ProjectConfig::from_toml(
    ///     r#"
    /// register_panic_hook = false
    /// "#,
    /// )?;
    ///
    /// assert_eq!(config.register_panic_hook, false);
    /// # Ok::<(), cot::Error>(())
    /// ```
    pub register_panic_hook: bool,
    /// The secret key used for signing cookies and other sensitive data. This
    /// is a cryptographic key, should be kept secret, and should a set to a
    /// random and unique value for each project.
    ///
    /// When you want to rotate the secret key, you can move the current key to
    /// the `fallback_secret_keys` list, and set a new key here. Eventually, you
    /// can remove the old key from the list.
    ///
    /// # Examples
    ///
    /// ```
    /// use cot::config::{AuthBackendConfig, ProjectConfig, SecretKey};
    ///
    /// let config = ProjectConfig::from_toml(
    ///     r#"
    /// secret_key = "123abc"
    /// "#,
    /// )?;
    ///
    /// assert_eq!(config.secret_key, SecretKey::from("123abc"));
    /// # Ok::<(), cot::Error>(())
    /// ```
    pub secret_key: SecretKey,
    /// Fallback secret keys that can be used to verify old sessions.
    ///
    /// This is useful for key rotation, where you can add a new key, gradually
    /// migrate sessions to the new key, and then remove the old key.
    ///
    /// # Examples
    ///
    /// ```
    /// use cot::config::{AuthBackendConfig, ProjectConfig, SecretKey};
    ///
    /// let config = ProjectConfig::from_toml(
    ///     r#"
    /// fallback_secret_keys = ["123abc"]
    /// "#,
    /// )?;
    ///
    /// assert_eq!(config.fallback_secret_keys, vec![SecretKey::from("123abc")]);
    /// # Ok::<(), cot::Error>(())
    /// ```
    pub fallback_secret_keys: Vec<SecretKey>,
    /// The authentication backend to use.
    ///
    /// This is the backend that is used to authenticate users. The default is
    /// the database backend, which stores user data in the database.
    ///
    /// # Examples
    ///
    /// ```
    /// use cot::config::{AuthBackendConfig, ProjectConfig};
    ///
    /// let config = ProjectConfig::from_toml(
    ///     r#"
    /// [auth_backend]
    /// type = "none"
    /// "#,
    /// )?;
    ///
    /// assert_eq!(config.auth_backend, AuthBackendConfig::None);
    /// # Ok::<(), cot::Error>(())
    /// ```
    pub auth_backend: AuthBackendConfig,
    /// Configuration related to the database.
    ///
    /// # Examples
    ///
    /// ```
    /// use cot::config::{AuthBackendConfig, DatabaseUrl, ProjectConfig};
    ///
    /// let config = ProjectConfig::from_toml(
    ///     r#"
    /// [database]
    /// url = "sqlite::memory:"
    /// "#,
    /// )?;
    ///
    /// assert_eq!(
    ///     config.database.url,
    ///     Some(DatabaseUrl::from("sqlite::memory:"))
    /// );
    /// # Ok::<(), cot::Error>(())
    /// ```
    #[cfg(feature = "db")]
    pub database: DatabaseConfig,
    /// Configuration related to the cache.
    ///
    /// # Examples
    ///
    /// ```
    /// use std::time::Duration;
    ///
    /// use cot::config::{CacheConfig, CacheStoreTypeConfig, ProjectConfig, Timeout};
    ///
    /// let config = ProjectConfig::from_toml(
    ///     r#"
    /// [cache]
    /// prefix = "myapp"
    /// max_retries = 3
    /// timeout = "1h"
    ///
    /// [cache.store]
    /// type = "memory"
    /// "#,
    /// )?;
    ///
    /// assert_eq!(config.cache.prefix, Some("myapp".to_string()));
    /// assert_eq!(config.cache.max_retries, 3);
    /// assert_eq!(
    ///     config.cache.timeout,
    ///     Timeout::After(Duration::from_secs(3600))
    /// );
    /// assert_eq!(config.cache.store.store_type, CacheStoreTypeConfig::Memory);
    /// Ok::<(), cot::Error>(())
    /// ```
    #[cfg(feature = "cache")]
    pub cache: CacheConfig,
    /// Configuration related to the static files.
    ///
    /// # Examples
    ///
    /// ```
    /// use std::time::Duration;
    ///
    /// use cot::config::{AuthBackendConfig, DatabaseUrl, ProjectConfig, StaticFilesPathRewriteMode};
    ///
    /// let config = ProjectConfig::from_toml(
    ///     r#"
    /// [static_files]
    /// url = "/assets/"
    /// rewrite = "query_param"
    /// cache_timeout = "1h"
    /// "#,
    /// )?;
    ///
    /// assert_eq!(config.static_files.url, "/assets/");
    /// assert_eq!(
    ///     config.static_files.rewrite,
    ///     StaticFilesPathRewriteMode::QueryParam,
    /// );
    /// assert_eq!(
    ///     config.static_files.cache_timeout,
    ///     Some(Duration::from_secs(3600)),
    /// );
    /// # Ok::<(), cot::Error>(())
    /// ```
    pub static_files: StaticFilesConfig,
    /// Configuration related to the middlewares.
    ///
    /// # Examples
    ///
    /// ```
    /// use cot::config::{MiddlewareConfig, ProjectConfig};
    ///
    /// let config = ProjectConfig::from_toml(
    ///     r#"
    /// [middlewares]
    /// live_reload.enabled = true
    /// "#,
    /// )?;
    ///
    /// assert_eq!(config.middlewares.live_reload.enabled, true);
    /// # Ok::<(), cot::Error>(())
    /// ```
    pub middlewares: MiddlewareConfig,
    /// Configuration related to the email backend.
    ///
    /// # Examples
    ///
    /// ```
    /// use cot::config::{EmailBackendConfig, ProjectConfig};
    ///
    /// let config = ProjectConfig::from_toml(
    ///     r#"
    /// [email_backend]
    /// type = "none"
    /// "#,
    /// )?;
    ///
    /// assert_eq!(config.email_backend, EmailBackendConfig::default());
    /// # Ok::<(), cot::Error>(())
    /// ```
    pub email_backend: EmailBackendConfig,
}

const fn default_debug() -> bool {
    cfg!(debug_assertions)
}

impl Default for ProjectConfig {
    fn default() -> Self {
        ProjectConfig::builder().build()
    }
}

impl ProjectConfig {
    /// Create a new [`ProjectConfigBuilder`] to build a [`ProjectConfig`].
    ///
    /// # Examples
    ///
    /// ```
    /// use cot::config::ProjectConfig;
    ///
    /// let config = ProjectConfig::builder().build();
    /// ```
    #[must_use]
    pub fn builder() -> ProjectConfigBuilder {
        ProjectConfigBuilder::default()
    }

    /// Create a new [`ProjectConfig`] with the default values for development.
    ///
    /// This is useful for development purposes, where you want to have a
    /// configuration that you can just run as quickly as possible. This is
    /// mainly useful for tests and other things that are run in the local
    /// environment.
    ///
    /// Note that what this function returns exactly is not guaranteed to be
    /// the same across different versions of Cot. It's meant to be used as a
    /// starting point for your development configuration and is subject to
    /// change.
    ///
    /// # Examples
    ///
    /// ```
    /// use cot::config::ProjectConfig;
    ///
    /// let config = ProjectConfig::dev_default();
    /// ```
    #[must_use]
    pub fn dev_default() -> ProjectConfig {
        let mut builder = ProjectConfig::builder();
        builder.debug(true).register_panic_hook(true);
        #[cfg(feature = "db")]
        builder.database(DatabaseConfig::builder().url("sqlite::memory:").build());
        builder.build()
    }

    /// Create a new [`ProjectConfig`] from a TOML string.
    ///
    /// # Errors
    ///
    /// This function will return an error if the TOML fails to parse as a
    /// [`ProjectConfig`].
    ///
    /// # Examples
    ///
    /// ```
    /// use cot::config::ProjectConfig;
    ///
    /// let toml = r#"
    ///    secret_key = "123abc"
    /// "#;
    /// let config = ProjectConfig::from_toml(toml)?;
    /// # Ok::<_, cot::Error>(())
    /// ```
    pub fn from_toml(toml_content: &str) -> crate::Result<ProjectConfig> {
        let config: ProjectConfig = toml::from_str(toml_content).map_err(ParseConfig)?;
        Ok(config)
    }
}

#[derive(Debug, Error)]
#[error("could not parse the config: {0}")]
struct ParseConfig(#[from] toml::de::Error);
impl_into_cot_error!(ParseConfig);

impl ProjectConfigBuilder {
    /// Builds the project configuration.
    ///
    /// # Examples
    ///
    /// ```
    /// use cot::config::ProjectConfig;
    ///
    /// let config = ProjectConfig::builder().build();
    /// ```
    #[must_use]
    pub fn build(&self) -> ProjectConfig {
        let debug = self.debug.unwrap_or(default_debug());
        ProjectConfig {
            debug,
            register_panic_hook: self.register_panic_hook.unwrap_or(true),
            secret_key: self.secret_key.clone().unwrap_or_default(),
            fallback_secret_keys: self.fallback_secret_keys.clone().unwrap_or_default(),
            auth_backend: self.auth_backend.unwrap_or_default(),
            #[cfg(feature = "db")]
            database: self.database.clone().unwrap_or_default(),
            #[cfg(feature = "cache")]
            cache: self.cache.clone().unwrap_or_default(),
            static_files: self.static_files.clone().unwrap_or_default(),
            middlewares: self.middlewares.clone().unwrap_or_default(),
            email_backend: self.email_backend.clone().unwrap_or_default(),
        }
    }
}

/// The configuration for the authentication backend.
///
/// # Examples
///
/// ```
/// use cot::config::AuthBackendConfig;
///
/// let config = AuthBackendConfig::Database;
/// ```
#[derive(Debug, Default, Copy, Clone, PartialEq, Eq, Hash, Serialize, Deserialize)]
#[serde(tag = "type", rename_all = "snake_case")]
#[non_exhaustive]
pub enum AuthBackendConfig {
    /// No authentication backend.
    ///
    /// This enables [`NoAuthBackend`](cot::auth::NoAuthBackend) to be used as
    /// the authentication backend, which effectively disables
    /// authentication.
    #[default]
    None,
    /// Database authentication backend.
    ///
    /// This enables [`DatabaseUserBackend`](cot::auth::db::DatabaseUserBackend)
    /// to be used as the authentication backend.
    #[cfg(feature = "db")]
    Database,
}

/// The configuration for the database.
///
/// It is used as part of the [`ProjectConfig`] struct.
///
/// # Examples
///
/// ```
/// use cot::config::DatabaseConfig;
///
/// let config = DatabaseConfig::builder().url("sqlite::memory:").build();
/// ```
#[cfg(feature = "db")]
#[derive(Debug, Default, Clone, PartialEq, Eq, Builder, Serialize, Deserialize)]
#[builder(build_fn(skip, error = std::convert::Infallible))]
#[serde(default)]
#[non_exhaustive]
pub struct DatabaseConfig {
    /// The URL of the database, possibly with username, password, and other
    /// options.
    ///
    /// # Examples
    ///
    /// ```
    /// use cot::config::{DatabaseConfig, DatabaseUrl};
    ///
    /// let config = DatabaseConfig::builder().url("sqlite::memory:").build();
    /// assert_eq!(config.url, Some(DatabaseUrl::from("sqlite::memory:")));
    /// ```
    #[builder(setter(into, strip_option), default)]
    pub url: Option<DatabaseUrl>,
}

#[cfg(feature = "db")]
impl DatabaseConfigBuilder {
    /// Builds the database configuration.
    ///
    /// # Panics
    ///
    /// This will panic if the database URL is not set.
    ///
    /// # Examples
    ///
    /// ```
    /// use cot::config::DatabaseConfig;
    ///
    /// let config = DatabaseConfig::builder().url("sqlite::memory:").build();
    /// ```
    #[must_use]
    pub fn build(&self) -> DatabaseConfig {
        DatabaseConfig {
            url: self.url.clone().expect("Database URL is required"),
        }
    }
}

#[cfg(feature = "db")]
impl DatabaseConfig {
    /// Create a new [`DatabaseConfigBuilder`] to build a [`DatabaseConfig`].
    ///
    /// # Examples
    ///
    /// ```
    /// use cot::config::DatabaseConfig;
    ///
    /// let config = DatabaseConfig::builder().url("sqlite::memory:").build();
    /// ```
    #[must_use]
    pub fn builder() -> DatabaseConfigBuilder {
        DatabaseConfigBuilder::default()
    }
}

/// Expiration policy for cached values.
#[derive(Debug, Copy, Clone, PartialEq, Eq, Hash, Serialize, Deserialize)]
#[serde(rename_all = "snake_case")]
#[non_exhaustive]
pub enum Timeout {
    /// Never expire the value.
    Never,
    /// Expire after the specified duration from the insertion time.
    After(Duration),
    /// Expire at the specific datetime with a fixed offset.
    AtDateTime(DateTime<FixedOffset>),
}

impl Timeout {
    /// Check if the timeout has expired, given the insertion time (with its
    /// fixed offset).
    ///
    /// # Panics
    ///
    /// This function will panic if the timeout variant is `After` and the
    /// `insertion_time` is `None`.
    ///
    /// # Examples
    ///
    /// ```
    /// use std::time::Duration;
    ///
    /// use chrono::{DateTime, FixedOffset, Utc};
    /// use cot::config::Timeout;
    ///
    /// let timeout = Timeout::After(Duration::from_secs(60));
    /// let insertion_time: DateTime<FixedOffset> =
    ///     Utc::now().with_timezone(&FixedOffset::east_opt(0).unwrap());
    /// assert!(!timeout.is_expired(Some(insertion_time)));
    /// ```
    #[must_use]
    pub fn is_expired(&self, insertion_time: Option<DateTime<FixedOffset>>) -> bool {
        match self {
            Timeout::Never => false,
            Timeout::After(dur) => {
                if let Some(time) = insertion_time {
                    let expiry_time = time + chrono::Duration::from_std(*dur).unwrap_or_default();
                    let now_in_offset = Utc::now().with_timezone(time.offset());
                    return now_in_offset >= expiry_time;
                }
                panic!("insertion_time is required for Timeout::After expiry check");
            }
            Timeout::AtDateTime(dt) => {
                let now_in_offset = Utc::now().with_timezone(dt.offset());
                now_in_offset >= *dt
            }
        }
    }

    /// Convert `After(duration)` into `AtDateTime` anchored at "now" (UTC
    /// offset 0).
    ///
    /// Note: `canonicalize` uses UTC (fixed offset 0) as the produced offset.
    /// If you want to canonicalize with a particular insertion offset,
    /// consider providing that insertion time to the API instead.
    #[must_use]
    #[expect(clippy::missing_panics_doc)]
    pub fn canonicalize(self) -> Self {
        match self {
            Timeout::After(duration) => {
                let time_now = Utc::now().with_timezone(&FixedOffset::east_opt(0).expect("conversion to FixedOffset(0) should not fail since 0 is a valid timezone offset"));
                let expiry_time =
                    time_now + chrono::Duration::from_std(duration).unwrap_or_default();
                Timeout::AtDateTime(expiry_time)
            }
            timeout => timeout,
        }
    }
}

impl Default for Timeout {
    fn default() -> Self {
        // expire after 5 mins.
        Self::After(Duration::from_secs(300))
    }
}

#[cfg(feature = "cache")]
const MAX_RETRIES_DEFAULT: u32 = 3;

#[cfg(feature = "cache")]
#[derive(Debug, Clone, PartialEq, Eq, Builder, Serialize, Deserialize)]
#[builder(build_fn(skip, error = std::convert::Infallible))]
#[serde(default)]
#[non_exhaustive]
/// Configuration for the cache system.
///
/// This struct holds all configuration options related to caching, including
/// the cache backend type, connection options, and cache key prefixing.
///
/// # Examples
///
/// ```
/// use cot::config::{CacheConfig, CacheStoreConfig, CacheStoreTypeConfig};
/// let config = CacheConfig::builder()
///     .store(
///         CacheStoreConfig::builder()
///             .store_type(CacheStoreTypeConfig::Memory)
///             .build(),
///     )
///     .build();
/// assert_eq!(config.store.store_type, CacheStoreTypeConfig::Memory);
/// ```
pub struct CacheConfig {
    /// Maximum number of retries for cache operations.
    ///
    /// This controls how many times the cache will attempt to retry failed
    /// operations before giving up. The default is `3` retries.
    ///
    /// # Examples
    ///
    /// ```
    /// use cot::config::CacheConfig;
    ///
    /// let config = CacheConfig::builder().max_retries(5).build();
    /// assert_eq!(config.max_retries, 5);
    /// ```
    ///
    /// # TOML Configuration
    ///
    /// ```toml
    /// [cache]
    /// max_retries = 5
    /// ```
    pub max_retries: u32,

    /// Timeout for cache operations.
    ///
    /// This controls how long to wait for cache operations to complete before
    /// timing out. The default is 300 seconds(5 minutes).
    ///
    /// # Examples
    ///
    /// ```
    /// use std::time::Duration;
    ///
    /// use cot::config::{CacheConfig, Timeout};
    ///
    /// let config = CacheConfig::builder()
    ///     .timeout(Timeout::After(Duration::from_secs(7200)))
    ///     .build();
    /// assert_eq!(config.timeout, Timeout::After(Duration::from_secs(7200)));
    /// ```
    ///
    /// # TOML Configuration
    ///
    /// ```toml
    /// [cache]
    /// timeout = "2h"
    /// ```
    #[serde(with = "crate::serializers::cache_timeout")]
    pub timeout: Timeout,

    /// Prefix for cache keys.
    ///
    /// This prefix is added to all cache keys.
    /// It's useful for versioning or categorizing cache entries.
    /// When not specified, no prefix is used.
    ///
    /// # Examples
    ///
    /// ```
    /// use cot::config::CacheConfig;
    ///
    /// let config = CacheConfig::builder().prefix("v1".to_string()).build();
    /// assert_eq!(config.prefix, Some("v1".to_string()));
    /// ```
    ///
    /// # TOML Configuration
    ///
    /// ```toml
    /// [cache]
    /// prefix = "v1"
    /// ```
    #[builder(setter(into, strip_option), default)]
    pub prefix: Option<String>,

    /// The cache store configuration.
    ///
    /// This determines which type of cache backend to use (`memory`, `redis`,
    /// `file`) and its specific configuration options.
    ///
    /// # Examples
    ///
    /// ```
    /// use cot::config::{CacheConfig, CacheStoreConfig, CacheStoreTypeConfig};
    ///
    /// let config = CacheConfig::builder()
    ///     .store(
    ///         CacheStoreConfig::builder()
    ///             .store_type(CacheStoreTypeConfig::Memory)
    ///             .build(),
    ///     )
    ///     .build();
    ///
    /// assert_eq!(config.store.store_type, CacheStoreTypeConfig::Memory);
    /// ```
    ///
    /// # TOML Configuration
    ///
    /// ```toml
    /// [cache.store]
    /// type = "memory"
    ///
    /// # Or for Redis:
    /// # [cache.store]
    /// # type = "redis"
    /// # url = "redis://localhost:6379"
    /// # pool_size = 20
    ///
    /// # Or for file-based cache:
    /// # [cache.store]
    /// # type = "file"
    /// # path = "/tmp/cache"
    /// ```
    #[builder(default)]
    pub store: CacheStoreConfig,
}

#[cfg(feature = "cache")]
impl CacheConfigBuilder {
    /// Builds the cache configuration.
    ///
    /// # Examples
    ///
    /// ```
    /// use cot::config::{CacheConfig, Timeout};
    ///
    /// let config = CacheConfig::builder()
    ///     .max_retries(5)
    ///     .timeout(Timeout::Never)
    ///     .prefix("my-app".to_string())
    ///     .build();
    /// ```
    #[must_use]
    pub fn build(&self) -> CacheConfig {
        CacheConfig {
            max_retries: self.max_retries.unwrap_or(MAX_RETRIES_DEFAULT),
            timeout: self.timeout.unwrap_or_default(),
            prefix: self.prefix.clone().unwrap_or_default(),
            store: self.store.clone().unwrap_or_default(),
        }
    }
}

#[cfg(feature = "cache")]
impl Default for CacheConfig {
    fn default() -> Self {
        CacheConfig::builder().build()
    }
}

#[cfg(feature = "cache")]
impl CacheConfig {
    /// Create a new [`CacheConfigBuilder`] to build a [`CacheConfig`].
    ///
    /// # Examples
    ///
    /// ```
    /// use cot::config::CacheConfig;
    /// ```
    #[must_use]
    pub fn builder() -> CacheConfigBuilder {
        CacheConfigBuilder::default()
    }
}

#[cfg(feature = "cache")]
#[derive(Debug, Default, Clone, PartialEq, Eq, Builder, Serialize, Deserialize)]
#[builder(build_fn(skip, error = std::convert::Infallible))]
#[serde(default)]
/// Configuration for the cache store backend.
///
/// This struct wraps a [`CacheStoreTypeConfig`] which specifies the actual
/// type of store to use (memory, redis, or file-based).
///
/// # Examples
///
/// ```
/// use cot::config::{CacheStoreConfig, CacheStoreTypeConfig};
/// let config = CacheStoreConfig {
///     store_type: CacheStoreTypeConfig::Memory,
/// };
/// assert_eq!(config.store_type, CacheStoreTypeConfig::Memory);
/// ```
pub struct CacheStoreConfig {
    /// The type of cache store to use.
    ///
    /// This determines how and where cache data is stored. This defaults
    /// to the in-memory store.
    ///
    /// # Examples
    ///
    /// ```
    /// use cot::config::{CacheStoreConfig, CacheStoreTypeConfig};
    ///
    /// let config = CacheStoreConfig::builder()
    ///     .store_type(CacheStoreTypeConfig::Memory)
    ///     .build();
    ///
    /// assert_eq!(config.store_type, CacheStoreTypeConfig::Memory);
    /// ```
    #[serde(flatten)]
    pub store_type: CacheStoreTypeConfig,
}

#[cfg(feature = "cache")]
impl CacheStoreConfig {
    /// Create a new [`CacheStoreConfigBuilder`] to build a
    /// [`CacheStoreConfig`].
    ///
    /// # Examples
    ///
    /// ```
    /// use cot::config::{CacheStoreConfig, CacheStoreTypeConfig};
    ///
    /// let config = CacheStoreConfig::builder()
    ///     .store_type(CacheStoreTypeConfig::Memory)
    ///     .build();
    ///
    /// assert_eq!(config.store_type, CacheStoreTypeConfig::Memory);
    /// ```
    #[must_use]
    pub fn builder() -> CacheStoreConfigBuilder {
        CacheStoreConfigBuilder::default()
    }
}

#[cfg(feature = "cache")]
impl CacheStoreConfigBuilder {
    /// Builds the cache store configuration.
    ///
    /// # Examples
    ///
    /// ```
    /// use cot::config::{CacheStoreConfig, CacheStoreTypeConfig};
    ///
    /// let config = CacheStoreConfig::builder()
    ///     .store_type(CacheStoreTypeConfig::Memory)
    ///     .build();
    ///
    /// assert_eq!(config.store_type, CacheStoreTypeConfig::Memory);
    /// ```
    #[must_use]
    pub fn build(&self) -> CacheStoreConfig {
        CacheStoreConfig {
            store_type: self.store_type.clone().unwrap_or_default(),
        }
    }
}

#[cfg(feature = "cache")]
pub(crate) const DEFAULT_REDIS_POOL_SIZE: usize = default_redis_pool_size();

#[cfg(feature = "cache")]
const fn default_redis_pool_size() -> usize {
    10
}

#[expect(clippy::trivially_copy_pass_by_ref)]
#[cfg(feature = "cache")]
const fn is_default_redis_pool_size(size: &usize) -> bool {
    *size == default_redis_pool_size()
}

/// The type of cache store backend to use.
///
/// This specifies which backend is used for caching: `in-memory`, `Redis`,
/// or `file-based`.
///
/// # Examples
///
/// ```
/// use cot::config::CacheStoreTypeConfig;
///
/// let mem = CacheStoreTypeConfig::Memory;
///
/// assert_eq!(mem, CacheStoreTypeConfig::Memory);
/// ```
#[derive(Debug, Default, Clone, PartialEq, Eq, Serialize, Deserialize)]
#[serde(tag = "type", rename_all = "snake_case")]
#[non_exhaustive]
#[cfg(feature = "cache")]
pub enum CacheStoreTypeConfig {
    /// In-memory cache store.
    ///
    /// This uses a simple in-memory store that does not persist data across
    /// application restarts. This is suitable for development or testing
    /// environments where persistence is not required.
    #[default]
    /// # Examples
    ///
    /// ```
    /// use cot::config::CacheStoreTypeConfig;
    ///
    /// let config = CacheStoreTypeConfig::Memory;
    /// ```
    Memory,
    /// Redis cache store.

    /// This stores cache data in a Redis instance. The URL to the Redis server
    /// must be specified, and additional Redis-specific options can be
    /// configured.
    Redis {
        /// # Examples
        ///
        /// ```
        /// use cot::config::{CacheStoreTypeConfig, CacheUrl};
        ///
        /// let config = CacheStoreTypeConfig::Redis {
        ///     url: CacheUrl::from("redis://localhost:6379"),
        ///     pool_size: 20,
        /// };
        /// ```
        /// The URL of the Redis server.
        url: CacheUrl,
        /// Connection pool size for Redis connections.

        /// This controls how many connections to maintain in the connection
        /// pool. When not specified, a default pool size of `10` is used.
        #[serde(
            default = "default_redis_pool_size",
            skip_serializing_if = "is_default_redis_pool_size"
        )]
        pool_size: usize,
    },
    /// File-based cache store.

    /// This stores cache data in files on the local filesystem. The path to
    /// the directory where the cache files will be stored must be specified.
    File {
        /// # Examples
        ///
        /// ```
        /// use std::path::PathBuf;
        ///
        /// use cot::config::CacheStoreTypeConfig;
        ///
        /// let config = CacheStoreTypeConfig::File {
        ///     path: PathBuf::from("/tmp/cache"),
        /// };
        /// ```
        /// The path to the directory where cache files will be stored.
        path: PathBuf,
    },
}

/// The configuration for the static files.
/// The configuration for serving static files.
/// This configuration controls how static files (like CSS, JavaScript, images,
/// etc.) are served by the application. It allows you to customize the URL
/// prefix, caching behavior, and URL rewriting strategy for static assets.
///
/// # Caching
///
/// When the `cache_timeout` is set, the [`Cache-Control`] header is set to
/// `max-age=<cache_timeout>`. This allows browsers to cache the files for the
/// specified duration, improving performance by reducing the number of requests
/// to the server.
///
/// If not set, no caching headers will be sent, and **browsers will need to
/// revalidate the files on each request**.
///
/// The recommended configuration (which is also the default in the project
/// template) is to set the `cache_timeout` to 1 year and use the
/// `QueryParam` rewrite mode. This way, the files are cached for a year, and
/// the URL of the file is rewritten to include a query parameter that changes
/// when the file is updated. This allows for long-lived caching of static
/// files, while invalidating the cache when the file changes.
///
/// [`Cache-Control`]: https://developer.mozilla.org/en-US/docs/Web/HTTP/Reference/Headers/Cache-Control
///
/// # See also
///
/// - ["Love your cache" article on web.dev](https://web.dev/articles/love-your-cache#fingerprinted_urls)
///
/// # Examples
///
/// ```
/// use std::time::Duration;
///
/// use cot::config::{StaticFilesConfig, StaticFilesPathRewriteMode};
///
/// let config = StaticFilesConfig::builder()
///     .url("/assets/")
///     .rewrite(StaticFilesPathRewriteMode::QueryParam)
///     .cache_timeout(Duration::from_secs(86400))
///     .build();
/// ```
#[derive(Debug, Clone, PartialEq, Eq, Builder, Serialize, Deserialize)]
#[builder(build_fn(skip, error = std::convert::Infallible))]
#[serde(default)]
#[non_exhaustive]
pub struct StaticFilesConfig {
    /// The URL prefix for the static files to be served at (which should
    /// typically end with a slash). The default is `/static/`.
    ///
    /// This prefix is used to determine which requests should be handled by the
    /// static files middleware. For example, if set to `/assets/`, then
    /// requests to `/assets/style.css` will be served from the static files
    /// directory.
    ///
    /// # Examples
    ///
    /// ```
    /// use cot::config::StaticFilesConfig;
    ///
    /// let config = StaticFilesConfig::builder().url("/assets/").build();
    /// assert_eq!(config.url, "/assets/");
    /// ```
    #[builder(setter(into))]
    pub url: String,

    /// The URL rewriting mode for the static files. This is useful to allow
    /// long-lived caching of static files, while still allowing to invalidate
    /// the cache when the file changes.
    ///
    /// This affects the URL that is returned by
    /// [`StaticFiles::url_for`](crate::request::extractors::StaticFiles::url_for)
    /// and the actual URL that is used to serve the static files.
    ///
    /// # Examples
    ///
    /// ```
    /// use cot::config::{StaticFilesConfig, StaticFilesPathRewriteMode};
    ///
    /// let config = StaticFilesConfig::builder()
    ///     .rewrite(StaticFilesPathRewriteMode::QueryParam)
    ///     .build();
    /// assert_eq!(config.rewrite, StaticFilesPathRewriteMode::QueryParam);
    /// ```
    pub rewrite: StaticFilesPathRewriteMode,

    /// The duration for which static files should be cached by browsers.
    ///
    /// When set, this value is used to set the `Cache-Control` header for
    /// static files. This allows browsers to cache the files for the
    /// specified duration, improving performance by reducing the number of
    /// requests to the server.
    ///
    /// If not set, no caching headers will be sent, and browsers will need to
    /// revalidate the files on each request.
    ///
    /// # TOML
    ///
    /// This field is serialized as a "human-readable" duration, like `4h`,
    /// `1year`, etc. Please refer to the [`humantime::parse_duration`]
    /// documentation for the supported formats for this field.
    ///
    /// # Examples
    ///
    /// ```
    /// use std::time::Duration;
    ///
    /// use cot::config::StaticFilesConfig;
    ///
    /// let config = StaticFilesConfig::builder()
    ///     .cache_timeout(Duration::from_secs(86400)) // 1 day
    ///     .build();
    /// assert_eq!(config.cache_timeout, Some(Duration::from_secs(86400)));
    /// ```
    ///
    /// ```
    /// use std::time::Duration;
    ///
    /// use cot::config::ProjectConfig;
    ///
    /// let config = ProjectConfig::from_toml(
    ///     r#"
    /// [static_files]
    /// cache_timeout = "1h"
    /// "#,
    /// )?;
    ///
    /// assert_eq!(
    ///     config.static_files.cache_timeout,
    ///     Some(Duration::from_secs(3600))
    /// );
    /// # Ok::<(), cot::Error>(())
    /// ```
    #[serde(with = "crate::serializers::humantime")]
    #[builder(setter(strip_option), default)]
    pub cache_timeout: Option<Duration>,
}

/// Configuration for the URL rewriting of static files.
///
/// This is used as part of the [`StaticFilesConfig`] struct.
#[derive(Debug, Default, Clone, PartialEq, Eq, Serialize, Deserialize)]
#[serde(rename_all = "snake_case")]
#[non_exhaustive]
pub enum StaticFilesPathRewriteMode {
    /// No rewriting. The path to the static files is returned as is (with the
    /// URL prefix, if any).
    #[default]
    None,
    /// The path is suffixed with a query parameter `?v=<hash>`, where `<hash>`
    /// is the hash of the file. This is used to allow long-lived caching of
    /// static files, while still serving the files at the same URL (because
    /// providing the query parameter does not change the actual URL). The hash
    /// is used to invalidate the cache when the file changes. This is the
    /// recommended option, along with a long cache timeout (e.g., 1 year).
    QueryParam,
}

impl StaticFilesConfigBuilder {
    /// Builds the static files configuration.
    ///
    /// # Examples
    ///
    /// ```
    /// use std::time::Duration;
    ///
    /// use cot::config::{StaticFilesConfig, StaticFilesPathRewriteMode};
    ///
    /// let config = StaticFilesConfig::builder()
    ///     .url("/assets/")
    ///     .rewrite(StaticFilesPathRewriteMode::QueryParam)
    ///     .cache_timeout(Duration::from_secs(3600))
    ///     .build();
    /// ```
    #[must_use]
    pub fn build(&self) -> StaticFilesConfig {
        StaticFilesConfig {
            url: self.url.clone().unwrap_or("/static/".to_string()),
            rewrite: self.rewrite.clone().unwrap_or_default(),
            cache_timeout: self.cache_timeout.unwrap_or_default(),
        }
    }
}

impl Default for StaticFilesConfig {
    fn default() -> Self {
        StaticFilesConfig::builder().build()
    }
}

impl StaticFilesConfig {
    /// Create a new [`StaticFilesConfigBuilder`] to build a
    /// [`StaticFilesConfig`].
    ///
    /// # Examples
    ///
    /// ```
    /// use cot::config::{StaticFilesConfig, StaticFilesPathRewriteMode};
    ///
    /// let config = StaticFilesConfig::builder()
    ///     .rewrite(StaticFilesPathRewriteMode::QueryParam)
    ///     .build();
    /// ```
    #[must_use]
    pub fn builder() -> StaticFilesConfigBuilder {
        StaticFilesConfigBuilder::default()
    }
}

/// The configuration for the middlewares.
///
/// This is used as part of the [`ProjectConfig`] struct.
///
/// # Examples
///
/// ```
/// use cot::config::{LiveReloadMiddlewareConfig, MiddlewareConfig};
///
/// let config = MiddlewareConfig::builder()
///     .live_reload(LiveReloadMiddlewareConfig::builder().enabled(true).build())
///     .build();
/// ```
#[derive(Debug, Default, Clone, PartialEq, Eq, Builder, Serialize, Deserialize)]
#[builder(build_fn(skip, error = std::convert::Infallible))]
#[serde(default)]
#[non_exhaustive]
pub struct MiddlewareConfig {
    /// The configuration for the live reload middleware.
    pub live_reload: LiveReloadMiddlewareConfig,
    /// The configuration for the session middleware.
    pub session: SessionMiddlewareConfig,
}

impl MiddlewareConfig {
    /// Create a new [`MiddlewareConfigBuilder`] to build a
    /// [`MiddlewareConfig`].
    ///
    /// # Examples
    ///
    /// ```
    /// use cot::config::MiddlewareConfig;
    ///
    /// let config = MiddlewareConfig::builder().build();
    /// ```
    #[must_use]
    pub fn builder() -> MiddlewareConfigBuilder {
        MiddlewareConfigBuilder::default()
    }
}

impl MiddlewareConfigBuilder {
    /// Builds the middleware configuration.
    ///
    /// # Examples
    ///
    /// ```
    /// use cot::config::{LiveReloadMiddlewareConfig, MiddlewareConfig, SessionMiddlewareConfig};
    ///
    /// let config = MiddlewareConfig::builder()
    ///     .live_reload(LiveReloadMiddlewareConfig::builder().enabled(true).build())
    ///     .session(SessionMiddlewareConfig::builder().secure(false).build())
    ///     .build();
    /// ```
    #[must_use]
    pub fn build(&self) -> MiddlewareConfig {
        MiddlewareConfig {
            live_reload: self.live_reload.clone().unwrap_or_default(),
            session: self.session.clone().unwrap_or_default(),
        }
    }
}

/// The configuration for the live reload middleware.
///
/// This is used as part of the [`MiddlewareConfig`] struct.
///
/// # Examples
///
/// ```
/// use cot::config::LiveReloadMiddlewareConfig;
///
/// let config = LiveReloadMiddlewareConfig::builder().enabled(true).build();
/// ```
#[derive(Debug, Default, Clone, PartialEq, Eq, Builder, Serialize, Deserialize)]
#[builder(build_fn(skip, error = std::convert::Infallible))]
#[serde(default)]
#[non_exhaustive]
pub struct LiveReloadMiddlewareConfig {
    /// Whether the live reload middleware is enabled.
    ///
    /// # Examples
    ///
    /// ```
    /// use cot::config::LiveReloadMiddlewareConfig;
    ///
    /// let config = LiveReloadMiddlewareConfig::builder().enabled(true).build();
    /// ```
    pub enabled: bool,
}

impl LiveReloadMiddlewareConfig {
    /// Create a new [`LiveReloadMiddlewareConfigBuilder`] to build a
    /// [`LiveReloadMiddlewareConfig`].
    ///
    /// # Examples
    ///
    /// ```
    /// use cot::config::LiveReloadMiddlewareConfig;
    ///
    /// let config = LiveReloadMiddlewareConfig::builder().build();
    /// ```
    #[must_use]
    pub fn builder() -> LiveReloadMiddlewareConfigBuilder {
        LiveReloadMiddlewareConfigBuilder::default()
    }
}

impl LiveReloadMiddlewareConfigBuilder {
    /// Builds the live reload middleware configuration.
    ///
    /// # Examples
    ///
    /// ```
    /// use cot::config::LiveReloadMiddlewareConfig;
    ///
    /// let config = LiveReloadMiddlewareConfig::builder().enabled(true).build();
    /// ```
    #[must_use]
    pub fn build(&self) -> LiveReloadMiddlewareConfig {
        LiveReloadMiddlewareConfig {
            enabled: self.enabled.unwrap_or_default(),
        }
    }
}

/// The configuration for the session store type.
///
/// This enum represents the different types of stores that can be used to
/// persist session data. The default is to use an in-memory store, but other
/// options are available like database storage, file-based storage, or
/// cache-based storage.
///
/// # Examples
///
/// ```
/// use std::path::PathBuf;
///
/// use cot::config::{CacheUrl, SessionStoreTypeConfig};
///
/// // Using in-memory storage (default)
/// let memory_config = SessionStoreTypeConfig::Memory;
///
/// // Using file-based storage
/// let file_config = SessionStoreTypeConfig::File {
///     path: PathBuf::from("/tmp/sessions"),
/// };
///
/// // Using cache-based storage with Redis
/// let cache_config = SessionStoreTypeConfig::Cache {
///     uri: CacheUrl::from("redis://localhost:6379"),
/// };
/// ```
#[derive(Debug, Default, Clone, PartialEq, Eq, Serialize, Deserialize)]
#[serde(rename_all = "snake_case", tag = "type")]
pub enum SessionStoreTypeConfig {
    /// In-memory session storage.
    ///
    /// This uses a simple in-memory store that does not persist sessions across
    /// application restarts. This is the default, and is suitable for
    /// development or testing environments.
    #[default]
    Memory,

    /// Database-backed session storage.
    ///
    /// This stores session data in the configured database. This requires the
    /// "db" and "json" features enabled.
    #[cfg(all(feature = "db", feature = "json"))]
    Database,

    /// File-based session storage.
    ///
    /// This stores session data in files on the local filesystem. The path to
    /// the directory where the session files will be stored must be specified.
    ///
    /// # Examples
    ///
    /// ```
    /// use std::path::PathBuf;
    ///
    /// use cot::config::SessionStoreTypeConfig;
    ///
    /// let config = SessionStoreTypeConfig::File {
    ///     path: PathBuf::from("/tmp/sessions"),
    /// };
    /// ```
    #[cfg(feature = "json")]
    File {
        /// The path to the directory where session files will be stored.
        path: PathBuf,
    },

    /// Cache-based session storage.
    ///
    /// This stores session data in a cache service like Redis. The URI to the
    /// cache service must be specified.
    ///
    /// # Examples
    ///
    /// ```
    /// use cot::config::{CacheUrl, SessionStoreTypeConfig};
    ///
    /// let config = SessionStoreTypeConfig::Cache {
    ///     uri: CacheUrl::from("redis://localhost:6379"),
    /// };
    /// ```
    #[cfg(feature = "cache")]
    Cache {
        /// The URI to the cache service.
        uri: CacheUrl,
    },
}

/// The configuration for the session store.
///
/// This is used as part of the [`SessionMiddlewareConfig`] struct and wraps a
/// [`SessionStoreTypeConfig`] which specifies the actual type of store to use.
///
/// # Examples
///
/// ```
/// use std::path::PathBuf;
///
/// use cot::config::{SessionStoreConfig, SessionStoreTypeConfig};
///
/// let config = SessionStoreConfig::builder()
///     .store_type(SessionStoreTypeConfig::File {
///         path: PathBuf::from("/tmp/sessions"),
///     })
///     .build();
/// ```

#[derive(Debug, Default, Clone, PartialEq, Eq, Builder, Serialize, Deserialize)]
#[builder(build_fn(skip, error = std::convert::Infallible))]
#[serde(default)]
pub struct SessionStoreConfig {
    /// The type of session store to use.
    ///
    /// This determines how and where session data is stored. The default is
    /// to use an in-memory store.
    ///
    /// # Examples
    ///
    /// ```
    /// use cot::config::{CacheUrl, SessionStoreConfig, SessionStoreTypeConfig};
    ///
    /// let config = SessionStoreConfig::builder()
    ///     .store_type(SessionStoreTypeConfig::Cache {
    ///         uri: CacheUrl::from("redis://localhost:6379"),
    ///     })
    ///     .build();
    /// ```
    #[serde(flatten)]
    pub store_type: SessionStoreTypeConfig,
}

impl SessionStoreConfig {
    /// Create a new [`SessionStoreConfigBuilder`] to build a
    /// [`SessionStoreConfig`].
    ///
    /// # Examples
    ///
    /// ```
    /// use cot::config::{SessionStoreConfig, SessionStoreTypeConfig};
    ///
    /// let config = SessionStoreConfig::builder()
    ///     .store_type(SessionStoreTypeConfig::Memory)
    ///     .build();
    /// ```
    #[must_use]
    pub fn builder() -> SessionStoreConfigBuilder {
        SessionStoreConfigBuilder::default()
    }
}

impl SessionStoreConfigBuilder {
    /// Builds the session store configuration.
    ///
    /// # Examples
    ///
    /// ```
    /// use cot::config::{CacheUrl, SessionStoreConfig, SessionStoreTypeConfig};
    ///
    /// let config = SessionStoreConfig::builder()
    ///     .store_type(SessionStoreTypeConfig::Cache {
    ///         uri: CacheUrl::from("redis://localhost:6379"),
    ///     })
    ///     .build();
    /// ```
    #[must_use]
    pub fn build(&self) -> SessionStoreConfig {
        SessionStoreConfig {
            store_type: self.store_type.clone().unwrap_or_default(),
        }
    }
}

/// The [`SameSite`] attribute of a cookie determines how strictly browsers send
/// cookies on cross-site requests. When not explicitly configured, it defaults
/// to `Strict`, which provides the most restrictive security posture.
///
/// - `Strict`: Cookie is only sent for same-site requests (most restrictive).
/// - `Lax`: Cookie is sent for same-site requests and top-level navigations (a
///   reasonable default).
/// - `None`: Cookie is sent on all requests, including third-party contexts
///   (least restrictive).
///
///  [`SameSite`]: https://developer.mozilla.org/en-US/docs/Web/HTTP/Guides/Cookies#controlling_third-party_cookies_with_samesite
#[derive(Debug, Default, Copy, Clone, PartialEq, Eq, Hash, Serialize, Deserialize)]
#[serde(rename_all = "snake_case")]
#[non_exhaustive]
pub enum SameSite {
    /// Only send cookie for same-site requests.
    #[default]
    Strict,

    /// Send cookie on same-site requests and top-level cross-site navigations.
    Lax,

    /// Send cookie on all requests, including third-party.
    None,
}

impl From<SameSite> for tower_sessions::cookie::SameSite {
    fn from(value: SameSite) -> Self {
        match value {
            SameSite::Strict => Self::Strict,
            SameSite::Lax => Self::Lax,
            SameSite::None => Self::None,
        }
    }
}

/// Session expiry configuration.
/// The [`Expiry`] attribute of a cookie determines its lifetime. When not
/// explicitly configured, cookies default to `OnSessionEnd` behavior.
///
/// [`Expiry`]: https://developer.mozilla.org/en-US/docs/Web/HTTP/Guides/Cookies#removal_defining_the_lifetime_of_a_cookie
///
/// # Examples
///
/// ```
/// use std::time::Duration;
///
/// use chrono::DateTime;
/// use cot::config::Expiry;
///
/// // Expires when the session ends.
/// let expiry = Expiry::OnSessionEnd;
///
/// // Expires 5 mins after inactivity.
/// let expiry = Expiry::OnInactivity(Duration::from_secs(5 * 60));
///
/// // Expires at the given timestamp.
/// let expired_at =
///     DateTime::parse_from_str("2025-05-27 13:03:00 -0200", "%Y-%m-%d %H:%M:%S %z").unwrap();
/// let expiry = Expiry::AtDateTime(expired_at);
/// ```
#[derive(Debug, Default, Copy, Clone, PartialEq, Eq, Hash, Serialize, Deserialize)]
#[serde(rename_all = "snake_case")]
#[non_exhaustive]
pub enum Expiry {
    /// The cookie expires when the browser session ends.
    ///
    /// This is equivalent to not setting the `max-age` or `expires` attributes
    /// in the cookie header, making it a session cookie. The cookie will be
    /// deleted when the user closes their browser or when the browser decides
    /// to end the session.
    ///
    /// This is the most secure option as it ensures sessions don't persist
    /// beyond the browser session, but it may require users to log in more
    /// frequently.
    #[default]
    OnSessionEnd,
    /// The cookie expires after the specified duration of inactivity.
    ///
    /// The session will remain valid as long as the user continues to make
    /// requests within the specified time window. Each request resets the
    /// inactivity timer, extending the session lifetime.
    ///
    /// This provides a balance between security and user convenience, as
    /// active users won't be logged out unexpectedly, but inactive sessions
    /// will eventually expire.
    OnInactivity(Duration),
    /// The cookie expires at the specified date and time.
    ///
    /// The session will remain valid until the exact datetime specified,
    /// regardless of user activity.
    AtDateTime(DateTime<FixedOffset>),
}

impl From<Expiry> for tower_sessions::Expiry {
    fn from(value: Expiry) -> Self {
        match value {
            Expiry::OnSessionEnd => Self::OnSessionEnd,
            Expiry::OnInactivity(duration) => {
                Self::OnInactivity(time::Duration::try_from(duration).unwrap_or_else(|e| {
                    panic!("could not convert {duration:?} into a valid time::Duration: {e:?}",)
                }))
            }
            Expiry::AtDateTime(time) => {
                Self::AtDateTime(DateTimeWithOffsetAdapter::new(time).into_offsetdatetime())
            }
        }
    }
}

/// The configuration for the session middleware.
///
/// This is used as part of the [`MiddlewareConfig`] struct.
///
/// # Examples
///
/// ```
/// use cot::config::SessionMiddlewareConfig;
///
/// let config = SessionMiddlewareConfig::builder().secure(false).build();
/// ```
#[derive(Debug, Clone, PartialEq, Eq, Builder, Serialize, Deserialize)]
#[builder(build_fn(skip, error = std::convert::Infallible))]
#[serde(default)]
#[non_exhaustive]
pub struct SessionMiddlewareConfig {
    /// The [`Secure`] of the cookie determines whether the session middleware
    /// is secure.
    ///
    ///  [`Secure`]: https://developer.mozilla.org/en-US/docs/Web/HTTP/Guides/Cookies#block_access_to_your_cookies
    /// # Examples
    ///
    /// ```
    /// use cot::config::SessionMiddlewareConfig;
    ///
    /// let config = SessionMiddlewareConfig::builder().secure(false).build();
    /// ```
    pub secure: bool,
    /// The [`HttpOnly`] of the cookie used for the session. It is set to `true`
    /// by default.
    ///
    /// [`HttpOnly`]: https://developer.mozilla.org/en-US/docs/Web/HTTP/Guides/Cookies#block_access_to_your_cookies
    ///
    ///  # Examples
    ///
    /// ```
    /// use cot::config::SessionMiddlewareConfig;
    ///
    /// let config = SessionMiddlewareConfig::builder().http_only(true).build();
    /// ```
    pub http_only: bool,
    /// The [`SameSite`] attribute of the cookie used for the session.
    /// The default value is [`SameSite::Strict`]
    ///
    /// [`SameSite`]: https://developer.mozilla.org/en-US/docs/Web/HTTP/Guides/Cookies#controlling_third-party_cookies_with_samesite
    ///
    /// # Examples
    ///
    /// ```
    /// use cot::config::{SameSite, SessionMiddlewareConfig};
    ///
    /// let config = SessionMiddlewareConfig::builder()
    ///     .same_site(SameSite::None)
    ///     .build();
    /// ```
    pub same_site: SameSite,

    /// The [`Domain`] attribute of the cookie used for the session. When not
    /// explicitly configured, it is set to `None` by default.
    ///
    /// [`Domain`]: https://developer.mozilla.org/en-US/docs/Web/HTTP/Guides/Cookies#define_where_cookies_are_sent
    ///
    /// # Examples
    ///
    /// ```
    /// use cot::config::SessionMiddlewareConfig;
    ///
    /// let config = SessionMiddlewareConfig::builder()
    ///     .domain("localhost".to_string())
    ///     .build();
    /// ```
    #[builder(setter(strip_option), default)]
    pub domain: Option<String>,
    /// The [`Path`] attribute of the cookie used for the session. It is set to
    /// `/` by default.
    ///
    /// [`Path`]: https://developer.mozilla.org/en-US/docs/Web/HTTP/Guides/Cookies#define_where_cookies_are_sent
    ///
    /// # Examples
    ///
    /// ```
    /// use std::path::PathBuf;
    ///
    /// use cot::config::SessionMiddlewareConfig;
    ///
    /// let config = SessionMiddlewareConfig::builder()
    ///     .path(String::from("/random/path"))
    ///     .build();
    /// ```
    pub path: String,
    /// The name of the cookie used for the session. It is set to "id" by
    /// default.
    ///
    /// # Examples
    ///
    /// ```
    /// use cot::config::SessionMiddlewareConfig;
    ///
    /// let config = SessionMiddlewareConfig::builder()
    ///     .name("some.id".to_string())
    ///     .build();
    /// ```
    pub name: String,
    /// Whether the unmodified session should be saved on read or not.
    /// If set to `true`, the session will be saved even if it was not modified.
    /// It is set to `false` by default.
    /// # Examples
    ///
    /// ```
    /// use cot::config::SessionMiddlewareConfig;
    ///
    /// let config = SessionMiddlewareConfig::builder().always_save(true).build();
    /// ```
    pub always_save: bool,
    /// The [`Expiry`] behavior for session cookies.
    ///
    /// This controls when the session cookie expires and how long it remains
    /// valid. The expiry behavior affects how the cookie's `max-age` and
    /// `expires` attributes are set in the HTTP response.
    ///
    /// The available expiry modes are:
    /// - `OnSessionEnd`: The cookie expires when the browser session ends. This
    ///   is equivalent to not adding or removing the `max-age`/`expires` field
    ///   in the cookie header, making it a session cookie.
    /// - `OnInactivity`: The cookie expires after the specified duration of
    ///   inactivity. The cookie will be refreshed on each request.
    /// - `AtDateTime`: The cookie expires at the given timestamp, regardless of
    ///   user activity.
    ///
    /// The default value is [`Expiry::OnSessionEnd`] when not specified.
    ///
    /// # TOML
    ///
    /// In TOML configuration, the expiry can be specified in two formats:
    /// - For `OnInactivity`: Use the "humantime" format (e.g., `"1h"`, `"30m"`,
    ///   `"7d"`). Please refer to the [`humantime::parse_duration`]
    ///   documentation for supported formats.
    /// - For `AtDateTime`: Use a valid RFC 3339/ISO 8601 formatted timestamp
    ///   (e.g., `"2025-12-31T23:59:59+00:00"`).
    ///
    /// [`Expiry`]: https://developer.mozilla.org/en-US/docs/Web/HTTP/Guides/Cookies#removal_defining_the_lifetime_of_a_cookie
    ///
    /// # Examples
    ///
    /// ```
    /// use std::time::Duration;
    ///
    /// use chrono::DateTime;
    /// use cot::config::{Expiry, SessionMiddlewareConfig};
    ///
    /// // Session expires when browser session ends (default)
    /// let config = SessionMiddlewareConfig::builder()
    ///     .expiry(Expiry::OnSessionEnd)
    ///     .build();
    ///
    /// // Session expires after 1 hour of inactivity
    /// let config = SessionMiddlewareConfig::builder()
    ///     .expiry(Expiry::OnInactivity(Duration::from_secs(3600)))
    ///     .build();
    ///
    /// // Session expires at specific datetime
    /// let expire_at =
    ///     DateTime::parse_from_str("2025-12-31 23:59:59 +0000", "%Y-%m-%d %H:%M:%S %z").unwrap();
    /// let config = SessionMiddlewareConfig::builder()
    ///     .expiry(Expiry::AtDateTime(expire_at))
    ///     .build();
    /// ```
    ///
    /// ```
    /// use std::time::Duration;
    ///
    /// use cot::config::ProjectConfig;
    ///
    /// // TOML configuration for inactivity-based expiry
    /// let config = ProjectConfig::from_toml(
    ///     r#"
    /// [session]
    /// expiry = "2h"
    /// "#,
    /// );
    ///
    /// // TOML configuration for datetime-based expiry
    /// let config = ProjectConfig::from_toml(
    ///     r#"
    /// [session]
    /// expiry = "2025-12-31 23:59:59 +0000"
    /// "#,
    /// );
    /// ```
    #[serde(with = "crate::serializers::session_expiry_time")]
    pub expiry: Expiry,

    /// What session store to use.
    ///
    /// # Examples
    ///
    /// ```
    /// use cot::config::{
    ///     CacheUrl, SessionMiddlewareConfig, SessionStoreConfig, SessionStoreTypeConfig,
    /// };
    ///
    /// let config = SessionMiddlewareConfig::builder()
    ///     .store(
    ///         SessionStoreConfig::builder()
    ///             .store_type(SessionStoreTypeConfig::Cache {
    ///                 uri: CacheUrl::from("redis://localhost:6379"),
    ///             })
    ///             .build(),
    ///     )
    ///     .build();
    /// ```
    pub store: SessionStoreConfig,
}

impl SessionMiddlewareConfig {
    /// Create a new [`SessionMiddlewareConfigBuilder`] to build a
    /// [`SessionMiddlewareConfig`].
    ///
    /// # Examples
    ///
    /// ```
    /// use cot::config::SessionMiddlewareConfig;
    ///
    /// let config = SessionMiddlewareConfig::builder().build();
    /// ```
    #[must_use]
    pub fn builder() -> SessionMiddlewareConfigBuilder {
        SessionMiddlewareConfigBuilder::default()
    }
}

impl SessionMiddlewareConfigBuilder {
    /// Builds the session middleware configuration.
    ///
    /// # Examples
    ///
    /// ```
    /// use cot::config::{SessionMiddlewareConfig, SessionStoreConfig, SessionStoreTypeConfig};
    ///
    /// let config = SessionMiddlewareConfig::builder()
    ///     .secure(false)
    ///     .store(
    ///         SessionStoreConfig::builder()
    ///             .store_type(SessionStoreTypeConfig::Memory)
    ///             .build(),
    ///     )
    ///     .build();
    /// ```
    #[must_use]
    pub fn build(&self) -> SessionMiddlewareConfig {
        SessionMiddlewareConfig {
            secure: self.secure.unwrap_or(true),
            http_only: self.http_only.unwrap_or(true),
            same_site: self.same_site.unwrap_or_default(),
            domain: self.domain.clone().unwrap_or_default(),
            name: self.name.clone().unwrap_or("id".to_string()),
            path: self.path.clone().unwrap_or(String::from("/")),
            always_save: self.always_save.unwrap_or(false),
            expiry: self.expiry.unwrap_or_default(),
            store: self.store.clone().unwrap_or_default(),
        }
    }
}
/// The type of email backend to use.
#[derive(Debug, Default, Clone, PartialEq, Eq, Serialize, Deserialize)]
pub enum EmailBackendType {
    /// No email backend.
    #[default]
    None,
    /// SMTP email backend.
    Smtp,
}
/// The configuration for the SMTP backend.
///
/// This is used as part of the [`EmailBackendConfig`] enum.
///
/// # Examples
///
/// ```
/// use cot::config::EmailBackendConfig;
///
/// let config = EmailBackendConfig::builder().build();
/// ```
#[derive(Debug, Default, Clone, PartialEq, Eq, Builder, Serialize, Deserialize)]
#[builder(build_fn(skip, error = std::convert::Infallible))]
#[serde(default)]
pub struct EmailBackendConfig {
    /// The type of email backend to use.
    /// Defaults to `None`.
    #[builder(setter(into, strip_option), default)]
    pub backend_type: EmailBackendType,
    /// The SMTP server host address.
    /// Defaults to "localhost".
    #[builder(setter(into, strip_option), default)]
    pub smtp_mode: email::SmtpTransportMode,
    /// The SMTP server port.
    /// Overwrites the default standard port when specified.
    #[builder(setter(into, strip_option), default)]
    pub port: Option<u16>,
    /// The username for SMTP authentication.
    #[builder(setter(into, strip_option), default)]
    pub username: Option<String>,
    /// The password for SMTP authentication.
    #[builder(setter(into, strip_option), default)]
    pub password: Option<String>,
    /// The timeout duration for the SMTP connection.
    #[builder(setter(into, strip_option), default)]
    pub timeout: Option<Duration>,
}

<<<<<<< HEAD
impl EmailBackendConfig {
    /// Create a new [`EmailBackendConfigBuilder`] to build a
    /// [`EmailBackendConfig`].
    ///
    /// # Examples
    ///
    /// ```
    /// use cot::config::EmailBackendConfig;
    ///
    /// let config = EmailBackendConfig::builder().build();
    /// ```
    #[must_use]
    pub fn builder() -> EmailBackendConfigBuilder {
        EmailBackendConfigBuilder::default()
    }
}
impl EmailBackendConfigBuilder {
    /// Builds the email configuration.
    ///
    /// # Examples
    ///
    /// ```
    /// use cot::config::EmailBackendConfig;
    ///
    /// let config = EmailBackendConfig::builder().build();
    /// ```
    #[must_use]
    pub fn build(&self) -> EmailBackendConfig {
        match self.backend_type.clone().unwrap_or(EmailBackendType::None) {
            EmailBackendType::Smtp => EmailBackendConfig {
                backend_type: EmailBackendType::Smtp,
                smtp_mode: self
                    .smtp_mode
                    .clone()
                    .unwrap_or(email::SmtpTransportMode::Localhost),
                port: self.port.unwrap_or_default(),
                username: self.username.clone().unwrap_or_default(),
                password: self.password.clone().unwrap_or_default(),
                timeout: self.timeout.unwrap_or_default(),
            },
            EmailBackendType::None => EmailBackendConfig {
                backend_type: EmailBackendType::None,
                smtp_mode: email::SmtpTransportMode::Localhost,
                port: None,
                username: None,
                password: None,
                timeout: None,
            },
        }
    }
}
=======
impl Default for SessionMiddlewareConfig {
    fn default() -> Self {
        SessionMiddlewareConfig::builder().build()
    }
}

>>>>>>> e67c3e21
/// A secret key.
///
/// This is a wrapper over a byte array, which is used to store a cryptographic
/// key. This is useful for [`ProjectConfig::secret_key`] and
/// [`ProjectConfig::fallback_secret_keys`], which are used to sign cookies and
/// other sensitive data.
///
/// # Security
///
/// The implementation of the [`PartialEq`] trait for this type is constant-time
/// to prevent timing attacks.
///
/// The implementation of the [`Debug`] trait for this type hides the secret key
/// to prevent it from being leaked in logs or other debug output.
///
/// # Examples
///
/// ```
/// use cot::config::SecretKey;
///
/// let key = SecretKey::new(&[1, 2, 3]);
/// assert_eq!(key.as_bytes(), &[1, 2, 3]);
/// ```
#[repr(transparent)]
#[derive(Clone, Serialize, Deserialize)]
#[serde(from = "String")]
pub struct SecretKey(Box<[u8]>);

impl SecretKey {
    /// Create a new [`SecretKey`] from a byte array.
    ///
    /// # Examples
    ///
    /// ```
    /// use cot::config::SecretKey;
    ///
    /// let key = SecretKey::new(&[1, 2, 3]);
    /// assert_eq!(key.as_bytes(), &[1, 2, 3]);
    /// ```
    #[must_use]
    pub fn new(hash: &[u8]) -> Self {
        Self(Box::from(hash))
    }

    /// Get the byte array stored in the [`SecretKey`].
    ///
    /// # Examples
    ///
    /// ```
    /// use cot::config::SecretKey;
    ///
    /// let key = SecretKey::new(&[1, 2, 3]);
    /// assert_eq!(key.as_bytes(), &[1, 2, 3]);
    /// ```
    #[must_use]
    pub fn as_bytes(&self) -> &[u8] {
        &self.0
    }

    /// Consume the [`SecretKey`] and return the byte array stored in it.
    ///
    /// # Examples
    ///
    /// ```
    /// use cot::config::SecretKey;
    ///
    /// let key = SecretKey::new(&[1, 2, 3]);
    /// assert_eq!(key.into_bytes(), Box::from([1, 2, 3]));
    /// ```
    #[must_use]
    pub fn into_bytes(self) -> Box<[u8]> {
        self.0
    }
}

impl From<&[u8]> for SecretKey {
    fn from(value: &[u8]) -> Self {
        Self::new(value)
    }
}

impl From<String> for SecretKey {
    fn from(value: String) -> Self {
        Self::new(value.as_bytes())
    }
}

impl From<&str> for SecretKey {
    fn from(value: &str) -> Self {
        Self::new(value.as_bytes())
    }
}

impl PartialEq for SecretKey {
    fn eq(&self, other: &Self) -> bool {
        self.0.ct_eq(&other.0).into()
    }
}

impl Eq for SecretKey {}

impl Debug for SecretKey {
    fn fmt(&self, f: &mut std::fmt::Formatter<'_>) -> std::fmt::Result {
        // write in single line, regardless whether alternate mode was used or not
        write!(f, "SecretKey(\"**********\")")
    }
}

impl Default for SecretKey {
    fn default() -> Self {
        Self::new(&[])
    }
}

/// A URL for the database.
///
/// This is a wrapper over the [`url::Url`] type, which is used to store the
/// URL of the database. It parses the URL and ensures that it is valid.
///
/// # Security
///
/// The implementation of the [`Debug`] trait for this type hides the password
/// from the debug output.
///
/// # Examples
///
/// ```
/// use cot::config::DatabaseUrl;
///
/// let url = DatabaseUrl::from("postgres://user:password@localhost:5432/database");
/// ```
#[derive(Clone, PartialEq, Eq, PartialOrd, Ord, Hash, Serialize, Deserialize)]
#[serde(transparent)]
#[cfg(feature = "db")]
pub struct DatabaseUrl(url::Url);

#[cfg(feature = "db")]
impl DatabaseUrl {
    /// Returns the string representation of the database URL.
    ///
    /// # Examples
    ///
    /// ```
    /// use cot::config::DatabaseUrl;
    ///
    /// let url = DatabaseUrl::from("postgres://user:password@localhost:5432/database");
    /// assert_eq!(
    ///     url.as_str(),
    ///     "postgres://user:password@localhost:5432/database"
    /// );
    /// ```
    #[must_use]
    pub fn as_str(&self) -> &str {
        self.0.as_str()
    }
}

#[cfg(feature = "db")]
impl From<String> for DatabaseUrl {
    fn from(url: String) -> Self {
        Self(url::Url::parse(&url).expect("valid URL"))
    }
}

#[cfg(feature = "db")]
impl From<&str> for DatabaseUrl {
    fn from(url: &str) -> Self {
        Self(url::Url::parse(url).expect("valid URL"))
    }
}

#[cfg(feature = "db")]
impl Debug for DatabaseUrl {
    fn fmt(&self, f: &mut std::fmt::Formatter<'_>) -> std::fmt::Result {
        let new_url = conceal_url_parts(&self.0);

        f.debug_tuple("DatabaseUrl")
            .field(&new_url.as_str())
            .finish()
    }
}

/// An error returned when parsing a `CacheType` from a string.
#[derive(Debug, Error, PartialEq, Eq)]
#[non_exhaustive]
pub enum ParseCacheTypeError {
    /// The input did not match any supported cache type.
    #[error("unsupported cache type: `{0}`")]
    Unsupported(String),
}

/// A structure that holds the type of Cache.
#[derive(Debug, Clone, PartialEq, Eq, Hash, Serialize, Deserialize)]
#[cfg(feature = "cache")]
#[non_exhaustive]
pub enum CacheType {
    /// A redis cache type.
    #[cfg(feature = "redis")]
    Redis,
}

#[cfg(feature = "cache")]
impl TryFrom<&str> for CacheType {
    type Error = ParseCacheTypeError;

    fn try_from(value: &str) -> Result<Self, Self::Error> {
        match value {
            #[cfg(feature = "redis")]
            "redis" => Ok(CacheType::Redis),
            other => Err(ParseCacheTypeError::Unsupported(other.to_owned())),
        }
    }
}

#[cfg(feature = "cache")]
impl std::str::FromStr for CacheType {
    type Err = ParseCacheTypeError;

    fn from_str(s: &str) -> Result<Self, Self::Err> {
        CacheType::try_from(s)
    }
}

/// A URL for caches.
///
/// This is a wrapper over the [`url::Url`] type, which is used to store the
/// URL of a cache. It parses the URL and ensures that it is valid.
///
/// # Security
///
/// The implementation of the [`Debug`] trait for this type hides the password
/// from the debug output.
///
/// # Examples
///
/// ```
/// use cot::config::CacheUrl;
///
/// let url = CacheUrl::from("redis://user:password@localhost:6379/0");
/// ```
#[derive(Clone, PartialEq, Eq, PartialOrd, Ord, Hash, Serialize, Deserialize)]
#[serde(transparent)]
#[cfg(feature = "cache")]
pub struct CacheUrl(url::Url);

#[cfg(feature = "cache")]
impl CacheUrl {
    /// Returns the string representation of the cache URL.
    ///
    /// # Examples
    ///
    /// ```
    /// use cot::config::CacheUrl;
    ///
    /// let url = CacheUrl::from("redis://user:password@localhost:6379/0");
    /// assert_eq!(url.as_str(), "redis://user:password@localhost:6379/0");
    /// ```
    #[must_use]
    pub fn as_str(&self) -> &str {
        self.0.as_str()
    }

    /// Returns the scheme of the cache URL.
    ///
    /// # Examples
    ///
    /// ```
    /// use cot::config::CacheUrl;
    ///
    /// let url = CacheUrl::from("redis://user:password@localhost:6379/0");
    /// assert_eq!(url.scheme(), "redis");
    /// ```
    #[must_use]
    pub fn scheme(&self) -> &str {
        self.0.scheme()
    }

    #[allow(clippy::allow_attributes, unused, reason = "used in tests")]
    pub(crate) fn inner_mut(&mut self) -> &mut url::Url {
        &mut self.0
    }
}

#[cfg(feature = "cache")]
impl From<String> for CacheUrl {
    fn from(url: String) -> Self {
        Self(url::Url::parse(&url).expect("invalid  cache URL"))
    }
}

#[cfg(feature = "cache")]
impl From<&str> for CacheUrl {
    fn from(url: &str) -> Self {
        Self(url::Url::parse(url).expect("invalid cache URL"))
    }
}

#[cfg(feature = "cache")]
impl TryFrom<CacheUrl> for CacheType {
    type Error = ParseCacheTypeError;

    fn try_from(value: CacheUrl) -> Result<Self, Self::Error> {
        CacheType::try_from(value.0.scheme())
    }
}

#[cfg(feature = "cache")]
impl Debug for CacheUrl {
    fn fmt(&self, f: &mut std::fmt::Formatter<'_>) -> std::fmt::Result {
        let new_url = conceal_url_parts(&self.0);

        f.debug_tuple("CacheUrl").field(&new_url.as_str()).finish()
    }
}

#[cfg(any(feature = "cache", feature = "db"))]
fn conceal_url_parts(url: &url::Url) -> url::Url {
    let mut new_url = url.clone();
    if !new_url.username().is_empty() {
        new_url
            .set_username("********")
            .expect("set_username should succeed if username is present");
    }
    if new_url.password().is_some() {
        new_url
            .set_password(Some("********"))
            .expect("set_password should succeed if password is present");
    }
    new_url
}

#[cfg(feature = "cache")]
impl std::fmt::Display for CacheUrl {
    fn fmt(&self, f: &mut std::fmt::Formatter<'_>) -> std::fmt::Result {
        f.write_str(self.0.as_str())
    }
}

#[cfg(test)]
mod tests {
    use time::OffsetDateTime;

    use super::*;

    #[test]
    fn from_toml_valid() {
        let toml_content = r#"
            debug = true
            register_panic_hook = true
            secret_key = "123abc"
            fallback_secret_keys = ["456def", "789ghi"]
            auth_backend = { type = "none" }

            [static_files]
            url = "/assets/"
            rewrite = "none"
            cache_timeout = "1h"

            [middlewares]
            live_reload.enabled = true
            [middlewares.session]
            secure = false
<<<<<<< HEAD
            [email_backend]
            type = "none"
=======
            http_only = false
            domain = "localhost"
            path = "/some/path"
            always_save = true
            name = "some.sid"
>>>>>>> e67c3e21
        "#;

        let config = ProjectConfig::from_toml(toml_content).unwrap();

        assert!(config.debug);
        assert!(config.register_panic_hook);
        assert_eq!(config.secret_key.as_bytes(), b"123abc");
        assert_eq!(config.fallback_secret_keys.len(), 2);
        assert_eq!(config.fallback_secret_keys[0].as_bytes(), b"456def");
        assert_eq!(config.fallback_secret_keys[1].as_bytes(), b"789ghi");
        assert_eq!(config.auth_backend, AuthBackendConfig::None);
        assert_eq!(config.static_files.url, "/assets/");
        assert_eq!(
            config.static_files.rewrite,
            StaticFilesPathRewriteMode::None
        );
        assert_eq!(
            config.static_files.cache_timeout,
            Some(Duration::from_secs(3600))
        );
        assert!(config.middlewares.live_reload.enabled);
        assert!(!config.middlewares.session.secure);
<<<<<<< HEAD
        assert_eq!(config.email_backend.backend_type, EmailBackendType::None);
=======
        assert!(!config.middlewares.session.http_only);
        assert_eq!(
            config.middlewares.session.domain,
            Some(String::from("localhost"))
        );
        assert!(config.middlewares.session.always_save);
        assert_eq!(config.middlewares.session.name, String::from("some.sid"));
        assert_eq!(config.middlewares.session.path, String::from("/some/path"));
    }

    #[test]
    fn default_values_from_valid_toml() {
        let toml_content = "";

        let config = ProjectConfig::from_toml(toml_content).unwrap();
        assert!(config.debug);
        assert!(config.register_panic_hook);
        assert_eq!(config.secret_key.as_bytes(), b"");
        assert_eq!(config.fallback_secret_keys.len(), 0);
        assert_eq!(config.auth_backend, AuthBackendConfig::None);
        assert_eq!(config.static_files.url, "/static/");
        assert_eq!(
            config.static_files.rewrite,
            StaticFilesPathRewriteMode::None
        );
        assert_eq!(config.static_files.cache_timeout, None);
        assert!(!config.middlewares.live_reload.enabled);
        assert!(config.middlewares.session.secure);
        assert!(config.middlewares.session.http_only);
        assert_eq!(config.middlewares.session.domain, None);
        assert!(!config.middlewares.session.always_save);
        assert_eq!(config.middlewares.session.name, String::from("id"));
        assert_eq!(config.middlewares.session.path, String::from("/"));
        assert_eq!(config.middlewares.session.same_site, SameSite::Strict);
        assert_eq!(config.middlewares.session.expiry, Expiry::OnSessionEnd);
        assert_eq!(
            config.middlewares.session.store.store_type,
            SessionStoreTypeConfig::Memory
        );
        assert_eq!(config.database.url, None);
    }

    #[test]
    fn same_site_from_valid_toml() {
        let same_site_options = [
            (
                "none",
                SameSite::None,
                tower_sessions::cookie::SameSite::None,
            ),
            ("lax", SameSite::Lax, tower_sessions::cookie::SameSite::Lax),
            (
                "strict",
                SameSite::Strict,
                tower_sessions::cookie::SameSite::Strict,
            ),
        ];
        for (value, expected, tower_sessions_expected) in same_site_options {
            let toml_content = format!(
                r#"
            [middlewares.session]
            same_site = "{value}"
        "#
            );
            let config = ProjectConfig::from_toml(&toml_content).unwrap();
            let actual = config.middlewares.session.same_site;
            assert_eq!(actual, expected);
            assert_eq!(
                tower_sessions::cookie::SameSite::from(actual),
                tower_sessions_expected
            );
        }
    }

    #[test]
    fn expiry_from_valid_toml() {
        let expiry_opts = [
            (
                "2h",
                Expiry::OnInactivity(Duration::from_secs(7200)),
                tower_sessions::Expiry::OnInactivity(time::Duration::seconds(7200)),
            ),
            (
                "2025-12-31T23:59:59+00:00",
                Expiry::AtDateTime(
                    DateTime::parse_from_rfc3339("2025-12-31T23:59:59+00:00").unwrap(),
                ),
                tower_sessions::Expiry::AtDateTime(OffsetDateTime::new_utc(
                    time::Date::from_calendar_date(2025, time::Month::December, 31).unwrap(),
                    time::Time::from_hms(23, 59, 59).unwrap(),
                )),
            ),
        ];
        for (value, expected, tower_session_expected) in expiry_opts {
            let toml_content = format!(
                r#"
            [middlewares.session]
            expiry = "{value}"
        "#
            );
            let config = ProjectConfig::from_toml(&toml_content).unwrap();
            let actual = config.middlewares.session.expiry;
            assert_eq!(actual, expected);
            assert_eq!(tower_sessions::Expiry::from(actual), tower_session_expected);
        }
>>>>>>> e67c3e21
    }

    #[test]
    fn expiry_from_invalid_toml() {
        let toml_content = r#"
            [middlewares.session]
            expiry = "invalid time"
        "#
        .to_string();

        let config = ProjectConfig::from_toml(&toml_content);
        assert!(config.is_err());
        assert!(
            config
                .unwrap_err()
                .to_string()
                .contains("could not parse the config")
        );
    }

    #[test]
    fn session_store_valid_toml() {
        let toml_content = r#"
            debug = true
            register_panic_hook = true
            secret_key = "123abc"
            fallback_secret_keys = ["456def", "789ghi"]
            auth_backend = { type = "none" }

            [static_files]
            url = "/assets/"
            rewrite = "none"
            cache_timeout = "1h"

            [middlewares]
            live_reload.enabled = true
            [middlewares.session]
            secure = false
        "#;

        let store_configs = [
            (
                r#"
            [middlewares.session.store]
            type = "memory"
            "#,
                SessionStoreTypeConfig::Memory,
            ),
            #[cfg(feature = "cache")]
            (
                r#"
            [middlewares.session.store]
            type = "cache"
            uri = "redis://redis"
            "#,
                SessionStoreTypeConfig::Cache {
                    uri: CacheUrl::from("redis://redis"),
                },
            ),
            (
                r#"
            [middlewares.session.store]
            type = "file"
            path = "session/path/"
            "#,
                SessionStoreTypeConfig::File {
                    path: PathBuf::from("session/path"),
                },
            ),
            #[cfg(all(feature = "db", feature = "json"))]
            (
                r#"
            [middlewares.session.store]
            type = "database"
            "#,
                SessionStoreTypeConfig::Database,
            ),
        ];

        for (cfg_toml, cfg_type) in store_configs {
            let full_cfg_str = format!("{toml_content}\n{cfg_toml}");
            let config = ProjectConfig::from_toml(&full_cfg_str).unwrap();
            assert_eq!(config.middlewares.session.store.store_type, cfg_type);
        }
    }
    #[test]
    fn from_toml_invalid() {
        let toml_content = r"
            debug = true
            secret_key = 123abc
        ";

        let result = ProjectConfig::from_toml(toml_content);
        assert!(result.is_err());
    }

    #[test]
    fn from_toml_missing_fields() {
        let toml_content = r#"
            secret_key = "123abc"

            [static_files]
            rewrite = "query_param"
        "#;

        let config = ProjectConfig::from_toml(toml_content).unwrap();
        assert_eq!(config.debug, cfg!(debug_assertions));
        assert_eq!(config.secret_key.as_bytes(), b"123abc");

        assert_eq!(config.static_files.url, "/static/");
        assert_eq!(
            config.static_files.rewrite,
            StaticFilesPathRewriteMode::QueryParam
        );
    }
    #[test]
    #[cfg(feature = "redis")]
    fn cache_type_from_str_redis() {
        assert_eq!(CacheType::try_from("redis").unwrap(), CacheType::Redis);
    }

    #[test]
    #[cfg(feature = "cache")]
    fn cache_type_from_str_unknown() {
        for &s in &["", "foo", "redis://foo"] {
            assert_eq!(
                CacheType::try_from(s),
                Err(ParseCacheTypeError::Unsupported(s.to_owned()))
            );
        }
    }

    #[test]
    #[cfg(feature = "redis")]
    fn cache_type_from_cacheurl() {
        let url = CacheUrl::from("redis://localhost/");
        assert_eq!(CacheType::try_from(url.clone()).unwrap(), CacheType::Redis);

        let other = CacheUrl::from("http://example.com/");
        assert_eq!(
            CacheType::try_from(other),
            Err(ParseCacheTypeError::Unsupported("http".to_string()))
        );
    }

    #[test]
    #[cfg(feature = "cache")]
    fn cacheurl_from_str_and_string() {
        let s = "http://example.com/foo";
        let u1 = CacheUrl::from(s);
        let u2 = CacheUrl::from(s.to_string());
        assert_eq!(u1, u2);
        assert_eq!(u1.as_str(), s);
    }

    #[test]
    #[cfg(feature = "cache")]
    #[should_panic(expected = "invalid cache URL")]
    fn cacheurl_from_invalid_str_panics() {
        let _ = CacheUrl::from("not a url");
    }

    #[test]
    #[cfg(feature = "cache")]
    fn cacheurl_as_str_roundtrip() {
        let raw = "https://user:pass@host:1234/path?query#frag";
        let cu = CacheUrl::from(raw);
        assert_eq!(cu.as_str(), url::Url::parse(raw).unwrap().as_str());
    }

    #[test]
    #[cfg(feature = "cache")]
    fn cacheurl_debug_masks_credentials() {
        let raw = "https://user:secret@host:1234/path";
        let cu = CacheUrl::from(raw);
        let dbg = format!("{cu:?}");
        assert!(dbg.starts_with("CacheUrl(\"https://********:********@host:1234/path\")"));
    }

    #[test]
    fn conceal_url_details_leaves_no_credentials() {
        let raw = "ftp://alice:alicepwd@server/";
        let parsed = url::Url::parse(raw).unwrap();
        let concealed = conceal_url_parts(&parsed);
        assert_eq!(concealed.username(), "********");
        assert_eq!(concealed.password(), Some("********"));
    }

    #[test]
    #[cfg(feature = "cache")]
    fn cache_config_from_toml_memory() {
        let toml_content = r#"
            [cache]
            max_retries = 5
            timeout = "60s"
            prefix = "v1"

            [cache.store]
            type = "memory"
        "#;

        let config = ProjectConfig::from_toml(toml_content).unwrap();

        assert_eq!(config.cache.max_retries, 5);
        assert_eq!(
            config.cache.timeout,
            Timeout::After(Duration::from_secs(60))
        );
        assert_eq!(config.cache.prefix, Some("v1".to_string()));
        assert_eq!(config.cache.store.store_type, CacheStoreTypeConfig::Memory);
    }

    #[test]
    #[cfg(feature = "cache")]
    fn cache_config_from_toml_redis() {
        macro_rules! cache_toml_with_pool {
            () => {
                r#"
                [cache]
                max_retries = 10
                timeout = "120s"

                [cache.store]
                type = "redis"
                url = "redis://localhost:6379"
                pool_size = 20
                "#
            };
        }

        macro_rules! cache_toml_without_pool {
            () => {
                r#"
                [cache]
                max_retries = 10
                timeout = "120s"

                [cache.store]
                type = "redis"
                url = "redis://localhost:6379"
                "#
            };
        }

        let variants: [(&str, usize); 2] = [
            (cache_toml_with_pool!(), 20),
            (cache_toml_without_pool!(), default_redis_pool_size()),
        ];

        for (toml_content, expected_size) in variants {
            let config = ProjectConfig::from_toml(toml_content).unwrap();

            assert_eq!(config.cache.max_retries, 10);
            assert_eq!(
                config.cache.timeout,
                Timeout::After(Duration::from_secs(120))
            );
            assert_eq!(config.cache.prefix, None);

            if let CacheStoreTypeConfig::Redis { url, pool_size } = config.cache.store.store_type {
                assert_eq!(url.as_str(), "redis://localhost:6379");
                assert_eq!(pool_size, expected_size);
            }
        }
    }

    #[test]
    #[cfg(feature = "cache")]
    fn cache_config_from_toml_file() {
        let toml_content = r#"
            [cache]
            max_retries = 3
            timeout = "30s"
            prefix = "dev"

            [cache.store]
            type = "file"
            path = "/tmp/cache"
        "#;

        let config = ProjectConfig::from_toml(toml_content).unwrap();

        assert_eq!(config.cache.max_retries, 3);
        assert_eq!(
            config.cache.timeout,
            Timeout::After(Duration::from_secs(30))
        );
        assert_eq!(config.cache.prefix, Some("dev".to_string()));

        if let CacheStoreTypeConfig::File { path } = &config.cache.store.store_type {
            assert_eq!(path, &PathBuf::from("/tmp/cache"));
        }
    }

    #[test]
    #[cfg(feature = "cache")]
    fn cache_config_defaults() {
        let toml_content = r"
            [cache]
        ";

        let config = ProjectConfig::from_toml(toml_content).unwrap();
        assert_eq!(config.cache.max_retries, 3);
        assert_eq!(config.cache.timeout, Timeout::default());
        assert_eq!(config.cache.prefix, None);
        assert_eq!(config.cache.store.store_type, CacheStoreTypeConfig::Memory);
    }

    #[test]
    #[cfg(feature = "cache")]
    fn test_is_default_redis_pool_size() {
        assert!(is_default_redis_pool_size(&10));
    }
    #[test]
    #[cfg(feature = "cache")]
    fn cache_config_builder() {
        let config = CacheConfig::builder()
            .max_retries(7)
            .timeout(Timeout::After(Duration::from_secs(90)))
            .prefix("v2".to_string())
            .store(CacheStoreConfig {
                store_type: CacheStoreTypeConfig::Memory,
            })
            .build();

        assert_eq!(config.max_retries, 7);
        assert_eq!(config.timeout, Timeout::After(Duration::from_secs(90)));
        assert_eq!(config.prefix, Some("v2".to_string()));
        assert_eq!(config.store.store_type, CacheStoreTypeConfig::Memory);
    }

    #[test]
    #[cfg(feature = "cache")]
    fn cache_config_builder_defaults() {
        let config = CacheConfig::builder().build();

        assert_eq!(config.max_retries, 3);
        assert_eq!(config.timeout, Timeout::default());
        assert_eq!(config.prefix, None);
        assert_eq!(config.store.store_type, CacheStoreTypeConfig::Memory);
    }

    #[test]
    #[cfg(feature = "cache")]
    fn cache_store_config_builder() {
        let config = CacheStoreConfig {
            store_type: CacheStoreTypeConfig::Redis {
                url: CacheUrl::from("redis://localhost:6379"),
                pool_size: 15,
            },
        };

        if let CacheStoreTypeConfig::Redis { url, pool_size } = config.store_type {
            assert_eq!(url.as_str(), "redis://localhost:6379");
            assert_eq!(pool_size, 15);
        }
    }

    #[test]
    #[cfg(feature = "cache")]
    fn cache_store_config_default() {
        let config = CacheStoreConfig::default();
        assert_eq!(config.store_type, CacheStoreTypeConfig::Memory);
    }
    #[test]
    fn never_is_never_expired() {
        let now_fixed: DateTime<FixedOffset> =
            Utc::now().with_timezone(&FixedOffset::east_opt(0).unwrap());
        assert!(!Timeout::Never.is_expired(Some(now_fixed)));
        assert!(!Timeout::Never.is_expired(None));
    }

    #[test]
    fn after_is_expired_based_on_insertion_offset() {
        // insertion_time is 1 hour in the past with +1h offset
        let offset = FixedOffset::east_opt(3600).unwrap();
        let insertion_time: DateTime<FixedOffset> =
            (Utc::now() - chrono::Duration::hours(1)).with_timezone(&offset);
        let timeout = Timeout::After(Duration::from_secs(60)); // 1 minute
        assert!(timeout.is_expired(Some(insertion_time)));
    }

    #[test]
    fn after_is_not_expired_when_not_yet_passed_with_offset() {
        // insertion_time 10s ago with -2h offset
        let offset = FixedOffset::east_opt(-2 * 3600).unwrap();
        let insertion_time: DateTime<FixedOffset> =
            (Utc::now() - chrono::Duration::seconds(10)).with_timezone(&offset);
        let timeout = Timeout::After(Duration::from_secs(60));
        assert!(!timeout.is_expired(Some(insertion_time)));
    }

    #[test]
    #[should_panic(expected = "insertion_time is required for Timeout::After expiry check")]
    fn after_is_expired_panics_with_no_insertion_time() {
        let timeout = Timeout::After(Duration::from_secs(60));
        let _ = timeout.is_expired(None);
    }

    #[test]
    fn atdatetime_respects_stored_offset_when_comparing() {
        // Build a past and future instant and attach +1h offset
        let offset = FixedOffset::east_opt(3600).unwrap();
        let past: DateTime<FixedOffset> =
            (Utc::now() - chrono::Duration::seconds(60)).with_timezone(&offset);
        let future: DateTime<FixedOffset> =
            (Utc::now() + chrono::Duration::seconds(60)).with_timezone(&offset);

        assert!(Timeout::AtDateTime(past).is_expired(None));
        assert!(!Timeout::AtDateTime(future).is_expired(None));
    }

    #[test]
    fn canonicalize_after_produces_atdatetime_in_utc_offset_zero() {
        let before = Utc::now().with_timezone(&FixedOffset::east_opt(0).unwrap());
        let duration = Duration::from_secs(2);
        let canon = Timeout::After(duration).canonicalize();

        match canon {
            Timeout::AtDateTime(dt) => {
                // dt offset should be UTC (0)
                assert_eq!(dt.offset().local_minus_utc(), 0);
                // dt should be >= before
                assert!(dt >= before);
                // dt should be reasonably close to before + duration (allow 1s slack)
                let max_allowed = before
                    + chrono::Duration::from_std(duration).unwrap()
                    + chrono::Duration::seconds(1);
                assert!(
                    dt <= max_allowed,
                    "canonicalized datetime is unexpectedly far ahead"
                );
            }
            other => panic!("expected AtDateTime, got {other:?}"),
        }
    }

    #[test]
    fn canonicalize_preserves_atdatetime_and_never() {
        let dt: DateTime<FixedOffset> = (Utc::now() + chrono::Duration::seconds(10))
            .with_timezone(&FixedOffset::east_opt(0).unwrap());
        let t = Timeout::AtDateTime(dt);
        assert_eq!(t.canonicalize(), t);

        let never = Timeout::Never;
        assert_eq!(never.canonicalize(), Timeout::Never);
    }
}<|MERGE_RESOLUTION|>--- conflicted
+++ resolved
@@ -1814,6 +1814,12 @@
             expiry: self.expiry.unwrap_or_default(),
             store: self.store.clone().unwrap_or_default(),
         }
+    }
+}
+
+impl Default for SessionMiddlewareConfig {
+    fn default() -> Self {
+        SessionMiddlewareConfig::builder().build()
     }
 }
 /// The type of email backend to use.
@@ -1863,7 +1869,6 @@
     pub timeout: Option<Duration>,
 }
 
-<<<<<<< HEAD
 impl EmailBackendConfig {
     /// Create a new [`EmailBackendConfigBuilder`] to build a
     /// [`EmailBackendConfig`].
@@ -1915,14 +1920,6 @@
         }
     }
 }
-=======
-impl Default for SessionMiddlewareConfig {
-    fn default() -> Self {
-        SessionMiddlewareConfig::builder().build()
-    }
-}
-
->>>>>>> e67c3e21
 /// A secret key.
 ///
 /// This is a wrapper over a byte array, which is used to store a cryptographic
@@ -2285,16 +2282,13 @@
             live_reload.enabled = true
             [middlewares.session]
             secure = false
-<<<<<<< HEAD
-            [email_backend]
-            type = "none"
-=======
             http_only = false
             domain = "localhost"
             path = "/some/path"
             always_save = true
             name = "some.sid"
->>>>>>> e67c3e21
+            [email_backend]
+            type = "none"
         "#;
 
         let config = ProjectConfig::from_toml(toml_content).unwrap();
@@ -2317,9 +2311,7 @@
         );
         assert!(config.middlewares.live_reload.enabled);
         assert!(!config.middlewares.session.secure);
-<<<<<<< HEAD
         assert_eq!(config.email_backend.backend_type, EmailBackendType::None);
-=======
         assert!(!config.middlewares.session.http_only);
         assert_eq!(
             config.middlewares.session.domain,
@@ -2425,7 +2417,6 @@
             assert_eq!(actual, expected);
             assert_eq!(tower_sessions::Expiry::from(actual), tower_session_expected);
         }
->>>>>>> e67c3e21
     }
 
     #[test]

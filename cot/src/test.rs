--- conflicted
+++ resolved
@@ -237,13 +237,9 @@
     json_data: Option<String>,
     static_files: Vec<StaticFile>,
     #[cfg(feature = "cache")]
-<<<<<<< HEAD
-    cache: Option<Arc<Cache>>,
+    cache: Option<Cache>,
     #[cfg(feature = "email")]
     email: Option<Email>,
-=======
-    cache: Option<Cache>,
->>>>>>> f8f7c1b2
 }
 
 /// A wrapper over an auth backend that is cloneable.
@@ -785,15 +781,11 @@
             #[cfg(feature = "cache")]
             self.cache
                 .clone()
-<<<<<<< HEAD
-                .unwrap_or_else(|| Arc::new(Cache::new(Memory::new(), None, Timeout::default()))),
+                .unwrap_or_else(|| Cache::new(Memory::new(), None, Timeout::default())),
             #[cfg(feature = "email")]
             self.email
                 .clone()
                 .unwrap_or_else(|| Email::new(Console::new())),
-=======
-                .unwrap_or_else(|| Cache::new(Memory::new(), None, Timeout::default())),
->>>>>>> f8f7c1b2
         );
         prepare_request(&mut request, Arc::new(context));
 
